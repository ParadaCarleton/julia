--- conflicted
+++ resolved
@@ -2820,14 +2820,6 @@
 
 @test @m_nospecialize_unnamed_hygiene()(1) === Any
 
-<<<<<<< HEAD
-# issue 25678
-@generated f25678(x::T) where {T} = code_lowered(sin, Tuple{x})[]
-@test f25678(pi/6) === sin(pi/6)
-
-@generated g25678(x) = return :x
-@test g25678(7) === 7
-=======
 # https://github.com/JuliaLang/julia/issues/40574
 @testset "no mutation while destructuring" begin
     x = [1, 2]
@@ -2938,4 +2930,10 @@
 
 # issue #41253
 @test (function (::Dict{}); end)(Dict()) === nothing
->>>>>>> a4dd5e53
+
+# issue 25678
+@generated f25678(x::T) where {T} = code_lowered(sin, Tuple{x})[]
+@test f25678(pi/6) === sin(pi/6)
+
+@generated g25678(x) = return :x
+@test g25678(7) === 7