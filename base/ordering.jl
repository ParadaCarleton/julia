--- conflicted
+++ resolved
@@ -42,16 +42,12 @@
 end
 Perm{O<:Ordering,V<:AbstractVector}(o::O,v::V) = Perm{O,V}(o,v)
 
-lt(o::ForwardOrdering, a, b) = isless(a,b)
-lt(o::ReverseOrdering, a, b) = lt(o.fwd,b,a)
-lt(o::By,              a, b) = isless(o.by(a),o.by(b))
-lt(o::Lt,              a, b) = o.lt(a,b)
-<<<<<<< HEAD
-lt(p::Perm,            a, b) = lt(p.order, p.data[a], p.data[b])
-=======
+lt(o::ForwardOrdering,       a, b) = isless(a,b)
+lt(o::ReverseOrdering,       a, b) = lt(o.fwd,b,a)
+lt(o::By,                    a, b) = isless(o.by(a),o.by(b))
+lt(o::Lt,                    a, b) = o.lt(a,b)
+lt(p::Perm,                  a, b) = lt(p.order, p.data[a], p.data[b])
 lt(o::LexicographicOrdering, a, b) = lexcmp(a,b) < 0
-@inbounds lt(p::Perm,  a, b) = lt(p.order, p.data[a], p.data[b])
->>>>>>> f1dc7be6
 
 # Map a bits-type to an unsigned int, maintaining sort order
 uint_mapping(::ForwardOrdering, x::Unsigned) = x
