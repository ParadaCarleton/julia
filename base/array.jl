--- conflicted
+++ resolved
@@ -263,18 +263,12 @@
     arrayref(A,to_index(i0),to_index(i1),to_index(i2),to_index(i3),to_index(i4),to_index(i5),I...)
 
 # Fast copy using copy! for Range1
-<<<<<<< HEAD
-function ref(A::Array, I::Range1{Int})
+function getindex(A::Array, I::Range1{Int})
     lI = length(I)
     X = similar(A, lI)
     if lI > 0
         copy!(X, 1, A, first(I), lI)
     end
-=======
-function getindex(A::Array, I::Range1{Int})
-    X = similar(A, length(I))
-    copy!(X, 1, A, first(I), length(I))
->>>>>>> e164495e
     return X
 end
 
