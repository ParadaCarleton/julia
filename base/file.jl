# File and path name manipulation
# These do not examine the filesystem at all, they just work on strings
@unix_only begin
    const os_separator = "/"
    const os_separator_match = r"/+"
    const os_separator_match_chars = "/"
end
@windows_only begin
    const os_separator = "\\"
<<<<<<< HEAD
    const os_separator_match = "[/\\\\]" # permit either slash type on Windows
=======
    const os_separator_match = r"[/\\]" # permit either slash type on Windows
>>>>>>> f30c586d
    const os_separator_match_chars = "/\\" # to permit further concatenation
end
# Match only the final separator
const last_separator = Regex(strcat(os_separator_match.pattern, "(?!.*", os_separator_match.pattern, ")"))
# Match the "." indicating a file extension. Must satisfy the
# following requirements:
#   - It's not followed by a later "." or os_separator
#     (handles cases like myfile.txt.gz, or Mail.directory/cur)
#   - It's not the first character in a string, nor is it preceded by
#     an os_separator (handles cases like .bashrc or /home/fred/.juliarc)
const extension_separator_match = Regex(strcat(L"(?<!^|[",
    os_separator_match_chars, L"])\.[^.", os_separator_match_chars, L"]+$"))

filesep() = os_separator

# returns the path to the system temp directory
function systmpdir()
        @unix_only return "/tmp"
        @windows_only return ENV["TEMP"]
end

function basename(path::String)
    m = match(last_separator, path)
    if m == nothing
        return path
    else
        return path[m.offset+1:end]
    end
end

function dirname(path::String)
    m = match(last_separator, path)
    if m == nothing
        return ""
    else
        return path[1:m.offset-1]
    end
end

function dirname_basename(path::String)
    m = match(last_separator, path)
    if m == nothing
        return "", path
    else
        return path[1:m.offset-1], path[m.offset+1:end]
    end
end

function split_extension(path::String)
    m = match(extension_separator_match, path)
    if m == nothing
        return path, ""
    else
        return path[1:m.offset-1], path[m.offset:end]
    end
end

split_path(path::String) = split(path, os_separator_match)

function fileparts(filename::String)
    pathname, filestr = dirname_basename(filename)
    filebase, ext = split_extension(filestr)
    return pathname, filebase, ext
end

function file_path(components...)
    join(components, os_separator)
end

const fullfile = file_path

# Test for an absolute path
function isrooted(path::String)
    # Check whether it begins with the os_separator. On Windows, matches
    # \\servername syntax, so this is a relevant check for everyone
    m = match(Regex(strcat("^", os_separator_match.pattern)), path)
    if m != nothing
        return true
    end
    @windows_only begin
        m = match(r"^\w+:", path)
        if m != nothing
            return true
        end
    end
    false
end

@windows_only tilde_expand(path::String) = path # on windows, ~ means "temporary file"
@unix_only function tilde_expand(path::String)
    i = start(path)
    c, i = next(path,i)
    if c != '~' return path end
    if done(path,i) return ENV["HOME"] end
    c, j = next(path,i)
    if c == '/' return ENV["HOME"]*path[i:end] end
    error("~user tilde expansion not yet implemented")
end

# Get the absolute path to a file. Uses file system for cwd() when
# needed, the rest is all string manipulation. In particular, it
# doesn't check whether the file exists.
function abs_path_split(fname::String)
    fname = tilde_expand(fname)
    if isrooted(fname)
        comp = split(fname, os_separator_match)
    else
        comp = [split(cwd(), os_separator_match), split(fname, os_separator_match)]
    end
    n = length(comp)
    pmask = trues(n)
    last_is_dir = false
    for i = 2:n
        if comp[i] == "." || comp[i] == ""
            pmask[i] = false
            last_is_dir = true
        elseif comp[i] == ".."
            pmask[i] = false
            last_is_dir = true
            for j = i-1:-1:2
                if pmask[j]
                    pmask[j] = false
                    break
                end
            end
        else
            last_is_dir = false
        end
    end
    comp = comp[pmask]
    if last_is_dir
        push(comp, "")
    end
    return comp
end
function abs_path(fname::String)
    comp = abs_path_split(fname)
    return join(comp, os_separator)
end


# Get the full, real path to a file, including dereferencing
# symlinks.
<<<<<<< HEAD
@unix_only begin
function real_path(fname::String)
=======
function realpath(fname::String)
    fname = tilde_expand(fname)
>>>>>>> f30c586d
    sp = ccall(:realpath, Ptr{Uint8}, (Ptr{Uint8}, Ptr{Uint8}), fname, C_NULL)
    if sp == C_NULL
        error("Cannot find ", fname)
    end
    s = bytestring(sp)
    ccall(:free, Void, (Ptr{Uint8},), sp)
    return s
end
end

@windows_only begin
const PATH_MAX=4096
function real_path(fname::String)
    path = Array(Uint8,PATH_MAX)
    size = ccall(:GetFullPathNameA,stdcall,Uint32,(Ptr{Uint8},Int32,Ptr{Uint8},Ptr{Uint8}),fname,PATH_MAX,path,0)
    if(size == 0)
        error("real_path: Failed to get real path") #TODO: better, unified (with unix) error reporting
    elseif(size < PATH_MAX)
        return convert(ASCIIString,grow(path,size-PATH_MAX)) #Shrink buffer to needed space and convert to ASCIIString
    else
        grow(path,size-PATH_MAX)
        size = ccall(:GetFullPathNameA,stdcall,Uint32,(Ptr{Uint8},Int32,Ptr{Uint8},Ptr{Uint8}),fname,PATH_MAX,path,0)
        if(size == 0)
            error("real_path: Failed to get real path (long path)")
        end
        return convert(ASCIIString,path)
    end
end
end
# get and set current directory

function cwd()
    b = Array(Uint8,1024)
    @unix_only p = ccall(:getcwd, Ptr{Uint8}, (Ptr{Uint8}, Uint), b, length(b))
    @windows_only p = ccall(:_getcwd, Ptr{Uint8}, (Ptr{Uint8}, Uint), b, length(b))
    system_error("cwd", p==C_NULL)
    bytestring(p)
end

cd(dir::String) = system_error("chdir", ccall(:uv_chdir,Int64,(Ptr{Uint8},),real_path(dir)) == -1)
cd() = cd(ENV["HOME"])

# do stuff in a directory, then return to current directory

@unix_only begin
function cd(f::Function, dir::String)
    fd = ccall(:open,Int32,(Ptr{Uint8},Int32),".",0)
    system_error("open", fd == -1)
    try
        cd(dir)
        retval = f()
        system_error("fchdir", ccall(:fchdir,Int32,(Int32,),fd) != 0)
        retval
    catch err
        system_error("fchdir", ccall(:fchdir,Int32,(Int32,),fd) != 0)
        throw(err)
    end
end
end

@windows_only begin
function cd(f::Function, dir::String)
    old = cwd()
    try
        cd(dir)
        retval = f()
        cd(old)
        retval
    catch err
        cd(old)
        throw(err)
    end
end
end

<<<<<<< HEAD
cd(f::Function) = cd(f, ENV["HOME"])
=======
function mkdir(path::String, mode::Unsigned)
    ret = ccall(:mkdir, Int32, (Ptr{Uint8},Uint32), bytestring(path), mode)
    system_error(:mkdir, ret != 0)
end
mkdir(path::String, mode::Signed) = error("mkdir: mode must be an unsigned integer -- perhaps 0o", mode, "?")
mkdir(path::String) = mkdir(path, 0o777)

function rmdir(path::String)
    ret = ccall(:rmdir, Int32, (Ptr{Uint8},), bytestring(path))
    system_error(:rmdir, ret != 0)
end
>>>>>>> f30c586d

# The following use Unix command line facilites

# list the contents of a directory
ls() = run(`ls -l`)
ls(args::Cmd) = run(`ls -l $args`)
ls(args::String...) = run(`ls -l $args`)

function path_expand(path::String)
  chomp(readlines(`bash -c "echo $path"`)[1])
end

function file_copy(source::String, destination::String)
  run(`cp $source $destination`)
end

function file_create(filename::String)
  run(`touch $filename`)
end

function file_remove(filename::String)
  run(`rm $filename`)
end

function path_rename(old_pathname::String, new_pathname::String)
  run(`mv $old_pathname $new_pathname`)
end

# Obtain a temporary filename.
tempnam = (OS_NAME == :Windows) ? :_tempnam : :tempnam

function tempname()
  d = get(ENV, "TMPDIR", C_NULL) # tempnam ignores TMPDIR on darwin
  p = ccall(tempnam, Ptr{Uint8}, (Ptr{Uint8},Ptr{Uint8}), d, "julia")
  s = bytestring(p)
  c_free(p)
  s
end

# Obtain a temporary directory's path.
tempdir() = dirname(tempname())

# Create and return the name of a temporary file along with an IOStream
@unix_only function mktemp()
  b = file_path(tempdir(), "tmpXXXXXX")
  p = ccall(:mkstemp, Int32, (Ptr{Uint8}, ), b)
  return (b, fdio(p, true))
end

@windows_only function mktemp()
  error("not yet implemented")
end

# Create and return the name of a temporary directory
@unix_only function mktempdir()
  b = file_path(tempdir(), "tmpXXXXXX")
  p = ccall(:mkdtemp, Ptr{Uint8}, (Ptr{Uint8}, ), b)
  return bytestring(p)
end

@windows_only function mktempdir()
  error("not yet implemented")
end

function download_file(url::String)
  filename = tempfile()
  run(`curl -o $filename $url`)
  filename
end

function readdir(path::String)
  # Allocate space for uv_fs_t struct
  uv_readdir_req = zeros(Uint8, ccall(:jl_sizeof_uv_fs_t, Int, ()))

  # defined in sys.c, to call uv_fs_readdir
  file_count = ccall(:jl_readdir, Int, (Ptr{Uint8}, Ptr{Uint8}), 
                     bytestring(path), uv_readdir_req)

  if file_count < 0
    error("Unable to read directory $path.")
  end

  # The list of dir entries is returned as a contiguous sequence of null-terminated
  # strings, the first of which is pointed to by ptr in uv_readdir_req.
  # The following lines extracts those strings into dirent
  entries = String[]
  offset = 0

  for i = 1:file_count
    entry = bytestring(ccall(:jl_uv_fs_t_ptr_offset, Ptr{Uint8}, 
                             (Ptr{Uint8}, Int), uv_readdir_req, offset))
    push(entries, entry)
    offset += length(entry) + 1   # offset to the next entry
  end

  # Clean up the request string
  ccall(:jl_uv_fs_req_cleanup, Void, (Ptr{Uint8},), uv_readdir_req)

  entries
end

readdir(cmd::Cmd) = readdir(string(cmd)[2:end-1])
readdir() = readdir(".")<|MERGE_RESOLUTION|>--- conflicted
+++ resolved
@@ -7,11 +7,7 @@
 end
 @windows_only begin
     const os_separator = "\\"
-<<<<<<< HEAD
-    const os_separator_match = "[/\\\\]" # permit either slash type on Windows
-=======
     const os_separator_match = r"[/\\]" # permit either slash type on Windows
->>>>>>> f30c586d
     const os_separator_match_chars = "/\\" # to permit further concatenation
 end
 # Match only the final separator
@@ -155,13 +151,9 @@
 
 # Get the full, real path to a file, including dereferencing
 # symlinks.
-<<<<<<< HEAD
 @unix_only begin
-function real_path(fname::String)
-=======
 function realpath(fname::String)
     fname = tilde_expand(fname)
->>>>>>> f30c586d
     sp = ccall(:realpath, Ptr{Uint8}, (Ptr{Uint8}, Ptr{Uint8}), fname, C_NULL)
     if sp == C_NULL
         error("Cannot find ", fname)
@@ -174,18 +166,18 @@
 
 @windows_only begin
 const PATH_MAX=4096
-function real_path(fname::String)
+function realpath(fname::String)
     path = Array(Uint8,PATH_MAX)
     size = ccall(:GetFullPathNameA,stdcall,Uint32,(Ptr{Uint8},Int32,Ptr{Uint8},Ptr{Uint8}),fname,PATH_MAX,path,0)
     if(size == 0)
-        error("real_path: Failed to get real path") #TODO: better, unified (with unix) error reporting
+        error("realpath: Failed to get real path") #TODO: better, unified (with unix) error reporting
     elseif(size < PATH_MAX)
         return convert(ASCIIString,grow(path,size-PATH_MAX)) #Shrink buffer to needed space and convert to ASCIIString
     else
         grow(path,size-PATH_MAX)
         size = ccall(:GetFullPathNameA,stdcall,Uint32,(Ptr{Uint8},Int32,Ptr{Uint8},Ptr{Uint8}),fname,PATH_MAX,path,0)
         if(size == 0)
-            error("real_path: Failed to get real path (long path)")
+            error("realpath: Failed to get real path (long path)")
         end
         return convert(ASCIIString,path)
     end
@@ -201,7 +193,7 @@
     bytestring(p)
 end
 
-cd(dir::String) = system_error("chdir", ccall(:uv_chdir,Int64,(Ptr{Uint8},),real_path(dir)) == -1)
+cd(dir::String) = system_error("chdir", ccall(:uv_chdir,Int64,(Ptr{Uint8},),dir) == -1)
 cd() = cd(ENV["HOME"])
 
 # do stuff in a directory, then return to current directory
@@ -237,9 +229,8 @@
 end
 end
 
-<<<<<<< HEAD
 cd(f::Function) = cd(f, ENV["HOME"])
-=======
+
 function mkdir(path::String, mode::Unsigned)
     ret = ccall(:mkdir, Int32, (Ptr{Uint8},Uint32), bytestring(path), mode)
     system_error(:mkdir, ret != 0)
@@ -251,7 +242,6 @@
     ret = ccall(:rmdir, Int32, (Ptr{Uint8},), bytestring(path))
     system_error(:rmdir, ret != 0)
 end
->>>>>>> f30c586d
 
 # The following use Unix command line facilites
 
